## Unreleased

<<<<<<< HEAD
* [CHANGE] Allow overlapping compactions by default in Prometheus when the Thanos sidecar is configured with uploads. #6906
* [FEATURE] Add `dnsConfig` and `dnsPolicy` fields to `Alertmanager`, `Prometheus`, `PrometheusAgent` and `ThanosRuler` CRDs. #3889
* [FEATURE] Add `ruleQueryOffset` field to `Prometheus` CRD and `query_offset` field to `PrometheusRule` CRD. #6957
* [ENHANCEMENT] Add `goGC` field to `Prometheus` and `PrometheusAgent` CRDs. #6667
* [BUGFIX] Fix label name validation in `ScrapeConfig` CRD. #6892
=======
## 0.77.2 / 2024-10-21

* [BUGFIX] Correct HTTP port name for the Kubelet endpoint. #7027
>>>>>>> 37a55955

## 0.77.1 / 2024-09-25

* [BUGFIX] Fix Thanos Ruler reconciliations not triggered on StatefulSet updates. #6964
* [BUGFIX] Fix error message for unsupported versions. #6965

## 0.77.0 / 2024-09-19

> [!NOTE]
> Along with this release we also introduce a new command line tool [poctl](https://github.com/prometheus-operator/poctl). It is designed specifically for managing Prometheus Operator Custom Resources.
> This project is currently under active development and fully experimental, so expect breaking changes and rough edges. We encourage you to [try it out](https://github.com/prometheus-operator/poctl/releases/tag/v0.1.0) and provide the feedback.

> [!WARNING]
> Another notable change is that we have switched the logging framework from [go-kit/log](https://github.com/go-kit/log) to [slog](https://pkg.go.dev/log/slog) which may lead to some differences in the log output.

* [CHANGE] Add more API validation and changes to the `ScrapeConfig` CRD. #6921 #6855 #6744
* [CHANGE] Update the validating webhook to reject `PrometheusRule` objects that would generate configuration greater than the max ConfigMap size (512KiB). #6606
* [FEATURE] Add experimental Prometheus 3 support. It allows to try the new Prometheus `v3.0.0-beta.0`. #6940
  * Feature requests in this version won't be supported until Prometheus 3 reaches a stable release. However, users are encouraged to try the beta version with the Operator and report any issues they encounter.
* [FEATURE] Add support for `PodMonitor` to the `PrometheusAgent` CRD in DaemonSet mode. #6879
* [FEATURE] Add `-kubelet-endpointslice` argument to support `EndpointSlice` for the kubelet controller. #6882
* [FEATURE] Add `outOfOrderTimeWindow` field to the `PrometheusAgent` CRD. #6851
* [FEATURE] Add `matchFirstNetwork` field to the `ScrapeConfig` CRD for the Docker Service Discovery. #6849 #6894
* [FEATURE] Add the `otlp` field to the `Prometheus` and `PrometheusAgent` CRDs. #6780
* [FEATURE] Add support for certificate, key and client CA file paths to the web TLS configuration. #6358
* [FEATURE] Add `noProxy`, `proxyFromEnvironment` and `proxyConnectHeader` fields to the AlertmanagerConfig CRD for OAuth2 clients. #6922
* [FEATURE] Add `noProxy`, `proxyFromEnvironment` and `proxyConnectHeader` fields to the AlertmanagerConfig CRD for HTTP clients. #6864
* [FEATURE] Add Ionos Service Discovery support to `ScrapeConfig` CRD. (#6732)
* [BUGFIX] Fix panic when processing an invalid `AlertmanagerConfig` object used for global configuration. #6931
* [BUGFIX] Allow configuring proxy URL for all Prometheus versions. #6845

## 0.76.2 / 2024-09-09

* [BUGFIX] Fix OAuth2 TLSConfig nil pointer. #6909

## 0.76.1 / 2024-09-03

* [BUGFIX] fix bug with Kubernetes service discovery `Selector.Role` field. #6896

## 0.76.0 / 2024-08-08

* [CHANGE] Enhanced secret management in Prometheus and PrometheusAgent CRDs by switching the secrets field from atomic to listType: set, allowing independent handling of entries by different managers to prevent conflicts and improve deployment stability. #6762
* [CHANGE] Add API-level validations to Kubernetes SD in the ScrapeConfig CRD. #6678
* [FEATURE] Add TLS and Proxy settings to OAuth2 configuration for Prometheus and PrometheusAgent CRDs. #6735
* [FEATURE] Add support for OAuth2 in the ScrapeConfig CRD. #6814
* [FEATURE] Add scale subresource to the Alertmanger CRD. #6728
* [FEATURE] Add Scaleway service discovery to the ScrapeConfig CRD. #6711
* [FEATURE] Add `serviceDiscoveryRole` field to the Prometheus and PrometheusAgent CRDs to select between Endpoints (default) and EndpointSlice for discovering scrape and alerting targets. #6672
* [ENHANCEMENT] Make the `namespace` field optional in the Alertmanager endpoints configuration of the Prometheus CRD, if not defined it will use the `default` namespace. #6338
* [ENHANCEMENT] Add support to configure the TLS version for Prometheus, PrometheusAgent and Alertmanager CRDs. #6736
* [ENHANCEMENT] Add `-secret-label-selector` argument to the operator to filter the Secrets being watched. #6731
* [ENHANCEMENT] Add `attachMetadata` field to ScrapeClasses. #6756
* [BUGFIX] Add support for all proxy settings in the Alertmanager configuration. #6818

## 0.75.2 / 2024-07-23

* [BUGFIX] Avoid invalid alerting config with TLS. #6765

## 0.75.1 / 2024-07-02

* [BUGFIX] Fix OVHCloud service discovery configs key error. #6723

## 0.75.0 / 2024-06-26

* [CHANGE] Global limits over enforced limits when no user limits are set. #6608
* [CHANGE/BUGFIX] Use a separate port number (`8081`) for the init container. #6635
* [FEATURE] Add `source` field in `pagerdutyConfigs` in `AlertManangerConfig` CRD. #6427
* [FEATURE] Add `DockerSwarm` Service Discovery support in the ScrapeConfig CRD. #6633
* [FEATURE] Add `Linode` Service Discovery support in the ScrapeConfig CRD. #6586
* [FEATURE] Add `PuppetDB` Service Discovery support in the ScrapeConfig CRD. #6651
* [FEATURE] Add `LightSail` Service Discovery support in the ScrapeConfig CRD. #6660
* [FEATURE] Add `OVHCloud` Service Discovery support in the ScrapeConfig CRD. #6689
* [FEATURE] Add extra metric relabelings to scrape classes. #6492
* [FEATURE] Add `jobName` field to ScrapeConfig CRD. #6618
* [FEATURE] Add automatic memory limit handling using the flag `-auto-gomemlimit-ratio`. #6591
* [FEATURE] Add support for ProxyConfig in Prometheus RemoteWrite and RemoteRead specs. #6512
* [ENHANCEMENT] Add automatic `GOMAXPROCS` to admission webhook. #6599
* [ENHANCEMENT] Add `prometheus_operator_feature_gate_info` metric. #6655
* [BUGFIX] Fix reloading `Alertmanager` when notification templates change. #6607
* [BUGFIX] Fix PrometheusAgent reconciliation for the statefulset changes. #6615
* [BUGFIX] Fix readiness/liveness probes for config-reloader when listenLocal is set to true. #6698

## 0.74.0 / 2024-05-17

* [CHANGE/BUGFIX] Change the `proxyConnectHeader` field of the proxy configuration in the `ScrapeConfig` CRD from a map of strings to a map of string slices. #6541
* [CHANGE] Automatically set the GOMAXPROCS variable according to the CPU limits of the process cgroup. #6576
* [FEATURE] Add support for the Nomad Service Discovery to the `ScrapeConfig` CRD. #6485
* [FEATURE] Add `relabelings` field for Alertmanager's endpoints in the `Prometheus` CRD. #6467
* [FEATURE] Add `alertRelabelings` field for the Alertmanager's endpoints in the `Prometheus` CRD. #6450
* [FEATURE] Add support for the Azure SDK authentication to the Azure Service Discovery in the `ScrapeConfig` CRD. #6595
* [FEATURE] Add support for the Azure SDK authentication to the remote-write configuration in the `Prometheus` and `PrometheusAgent` CRDs. #6596
* [ENHANCEMENT] Add Go runtime scheduler metrics to the operator. #6563
* [ENHANCEMENT] Add `go_sync_mutex_wait_total_seconds_total` metric to the operator. #6581
* [BUGFIX] Allow templated strings for the responder's `type` in OpsGenie configuration. #6378
* [BUGFIX] Fix nil pointer panic in the `AlertmanagerConfig` Webex receiver. #6582
* [BUGFIX] Apply TLS scrape class settings to all `PodMonitor`, `Probe` and `ScrapeConfig` objects. #6573

## 0.73.2 / 2024-04-18

* [BUGFIX] Fix ScrapeClassTLSConfig nil pointer exception. #6526
* [BUGFIX] Fix missing `prometheus_operator_kubernetes_client_http_requests_total` metric. #6525

## 0.73.1 / 2024-04-10

* [BUGFIX] To minimize excessive logging, log the deprecated bearer token fields at the debug level. #6495

## 0.73.0 / 2024-04-03

* [CHANGE/BUGFIX] Add `proxyURL` validation for ServiceMonitor, PodMonitor and Probe objects. **It could be a breaking change for those who rely on the configuration reloader sidecar to expand environment variables in the generated configuration file.** #6464
* [CHANGE/BUGFIX] Allow empty separator in relabel config. #6425
* [FEATURE] Add `summary` field to the MSteams receiver. #6206
* [FEATURE] Add support for Kuma SD in `ScrapeConfig` CRD. #6427,#6465
* [FEATURE] Add support for Eureka SD in `ScrapeConfig` CRD. #6408
* [FEATURE] Add support for Docker SD in `ScrapeConfig` CRD. #6421
* [FEATURE] Add support for Hetzner SD in `ScrapeConfig` CRD. #6436
* [FEATURE] Add the `--kubelet-node-address-priority` CLI argument to set the node address priority. #6377
* [FEATURE] Add `relabelings` field to scrape classes. #6379
* [FEATURE] Add `bodySizeLimit` field to the ServiceMonitor and PodMonitor CRDs. #6349
* [FEATURE] Add `sampleAgeLimit` field to the remote-write configuration. #6326
* [ENHANCEMENT] Verify which CRDs are installed and start the respective controllers only when needed. #6351
* [ENHANCEMENT] Add checks for selectors in `KubernetesSDConfig`. #6359
* [BUGFIX] Fix ScrapeConfigs selection issue across different namespaces. #6390
* [BUGFIX] Add check to determine if Thanos supports the `--prometheus.http-client` flag. #6448
* [BUGFIX] Fix PrometheusAgent reconciliation when the secret/configmap's namespace is different from the PrometheusAgent namespace. #6412
* [BUGFIX] Fix the validation for `muteTimeIntervals`'s months in the AlertmanagerConfig CRD. #6362

## 0.72.0 / 2024-02-23

In this release we want to highlight the addition of ScrapeClasses.

ScrapeClasses is an experimental feature that allows declaring multiple scrape configurations in the Prometheus/PrometheusAgent objects that can be consumed by selected scrape-related resources, like ScrapeConfig, ServiceMonitor, PodMonitor and Probes. Initial support only allows the declaration of TLS configuration, but we plan to extend ScrapeClasses with more options in the future, e.g. Authorization, relabelings and scrape protocols.

* [FEATURE] Add `ScrapeClasses` to Prometheus, PrometheusAgent, ScrapeConfig, ServiceMonitor, PodMonitor and Probe CRDs. #6199
* [FEATURE] Add the `enableCompression` field to the ScrapeConfig CRD. #6236
* [FEATURE] Add DigitalOcean service discovery to the ScrapeConfig CRD. #6220
* [FEATURE] Add support for `scrapeProtocols` to the ScrapeConfig, ServiceMonitor and PodMonitor CRDs. #6235 #6268
* [FEATURE] Add support for NS records to the DNS service discovery in the ScrapeConfig CRD. #6235
* [FEATURE] Add support for `keepFiringFor` in the ThanosRuler CRD. #6283
* [ENHANCEMENT] Enable usage of sharding with ScrapeConfig. #6135
* [BUGFIX] Correctly mount file subpaths in ThanosRuler CRD. #6243
* [BUGFIX] Fix conversion of the `continue` field in AlertmanagerConfig between v1alpha1 and v1beta1 versions. #6282
* [BUGFIX] Fix failure of metadata informers when processing deleted objects. #6298

## 0.71.2 / 2024-01-25

* [BUGFIX] Fix Azure SD service discovery when using `ManagedIdentity`. #6259

## 0.71.1 / 2024-01-22

* [BUGFIX] Pass all the ThanosRuler `.spec.volumes` fields down to the pods. #6249

## 0.71.0 / 2024-01-12

* [CHANGE] Configure the configuration reloader sidecar with the same web configuration as Prometheus and Alertmanager. #6194
* [FEATURE] Implement the Scale subresource for the Prometheus and PrometheusAgent CRDs. #5962
* [FEATURE] Add support for OpenStack Service Discovery to the ScrapeConfig CRD. #6168
* [FEATURE] Add support for all settings of the Kubernetes Service Discovery to the ScrapeConfig CRD. #6178
* [FEATURE] Add support for proxy settings to the ScrapeConfig CRD. #6001
* [FEATURE] Add the `enableHTTP2` field to remote-write configuration. #6192
* [FEATURE] Add `.spec.maximumStartupDurationSeconds` to the Prometheus and PrometheusAgent CRDs. #6137
* [FEATURE] Emit Kubernetes events when detecting invalid configurations. #6179
* [ENHANCEMENT] Add `additionalLabels` field to topology spread constraints for Prometheus and PrometheusAgent CRD. #5967
* [ENHANCEMENT] Add `.spec.clusterLabel` to the Alertmanager CRD. #6162
* [ENHANCEMENT] Add `prometheus_operator_status_update_errors_total` and `prometheus_operator_status_update_operations_total` metrics. #6185

## 0.70.0 / 2023-11-30

* [CHANGE] Use camelCase on scrapeConfig in prometheus job names. #6124
* [CHANGE] Update field names for ConsulSD configs. #6094
* [FEATURE] Add `trackTimestampsStaleness` field to `ServiceMonitor`, `PodMonitor` and `ScrapeConfig` CRDs. #6105
* [FEATURE] Add `persistentVolumeClaimRetentionPolicy` field to the `Prometheus` and `PrometheusAgent` CRDs. #6038
* [FEATURE] Support service,pod,endpoints,endpointslice,ingress roles to `KubernetesSDConfigs` in `ScrapeConfig` CRD. #6089
* [FEATURE] Add support for Azure SD and GCE SD in `ScrapeConfig` CRD. #6078 #6009
* [FEATURE] Add azure AD oauth support to remote write. #6037
* [FEATURE] Add `.spec.reloadStrategy` to the Prometheus and PrometheusAgent CRDs. The value can be `HTTP` (default if not specified) or `ProcessSignal`. #5690
* [ENHANCEMENT] Expose flag to enable the reloader probes in the jsonnet configuration. #6075
* [ENHANCEMENT] Reduce memory usage for clusters with large number of secrets and/or configmaps. #5993
* [ENHANCEMENT] Config reloader now sends all logs to `os.Stdout`. #6085
* [BUGFIX] Remove verbose logging in admission-webhook pods. #6095
* [BUGFIX] Fixed HTTP scheme value in the Consul SD configurations. #6098
* [BUGFIX] Skip adding shard relabel rules if they were already set in `additionalScrapeConfigs`. #6099
* [BUGFIX] Fix nil pointer exception when title and text are not set in MS Teams config. #6109

## 0.69.1 / 2023-11-09

This release is built using Go 1.21.4 which addresses CVE-2023-45283 and CVE-2023-45284.

* [BUGFIX] Rename test files to resolve Go import failures of `github.com/prometheus-operator/prometheus-operator`. #6070

## 0.69.0 / 2023-11-03

* [CHANGE] Consider secret references without `optional` value to be mandatory instead of optional for `.spec.additionalScrapeConfigs` configs. #5985
* [CHANGE] Remove `prometheus_operator_rule_validation_triggered_total`, `prometheus_operator_rule_validation_errors_total`, `prometheus_operator_alertmanager_config_validation_triggered_total` and `prometheus_operator_alertmanager_config_validation_errors_total` metrics which have been deprecated since v0.55.0. The same information is available from the `apiserver_admission_webhook_rejection_count` metric available since Kubernetes v1.16.0. #6024
* [CHANGE/BUGFIX] Disable HTTP2 connections by default to mitigate CVE-2023-44487. #6028
* [FEATURE] Add support for EC2 service discovery to the ScrapeConfig CRD. #5902 #6012
* [FEATURE] Support MSTeams receiver in the AlertmanagerConfig CRD. #6002
* [FEATURE] Add the `sigv4` field to the Alertmanager endpoints for the Prometheus CRD. #6036
* [FEATURE] Support AzureAD authentication for Prometheus remote write. #5852
* [FEATURE] Add the `userKeyFile` and `tokenFile` fields for Pushover to the AlertmanagerConfig CRD. #5886
* [FEATURE] Add `--as` to the operator's CLI arguments for user impersonation. #5906
* [FEATURE] Add the `selectors` field for the Kubernetes service discovery to the ScrapeConfig CRD. #6053
* [ENHANCEMENT] Support `url_file` for Webhook receiver in the Alertmanager configuration. #5876
* [ENHANCEMENT] Support `user_key_file` and `token_file` for Pushover receiver in the Alertmanager configuration. #5876
* [ENHANCEMENT] Use server-side apply instead of update when reconciling the resource's status. #5883 #5913 #5912
* [ENHANCEMENT] Detect when an invalid storage class is defined. #5792
* [ENHANCEMENT] Add OCI labels to container images. #5946
* [ENHANCEMENT] Add the `operator.prometheus.io/version` annotation to the CRD manifests. #6050
* [BUGFIX] Detect namespace changes without list/watch permissions on the namespace resources. #5934 #5898
* [BUGFIX] Avoid operator panic when using ScrapeConfig with the Consul service discovery. #5937
* [BUGFIX] Don't enable Prometheus unmanaged mode when only `.spec.scrapeConfigSelector` is defined. #5941
* [BUGFIX] Prevent Alertmanager pods from joining random clusters. #5945
* [BUGFIX] Fix race condition when deleting Alertmanager, Prometheus, PrometheusAgent and ThanosRuler instances. #5954
* [BUGFIX] Enable klog verbose level only when the log level is debug.. #5981
* [BUGFIX] Reduce memory usage by using secret metadata informer in the PrometheusAgent controller. #5982
* [BUGFIX] Do not strip mandatory fields in the `stripped-down-crds.yaml` manifest file. #6008
* [BUGFIX] Update the resource requests and limits of the config reloader sidecar when updated. #5971

## 0.68.0 / 2023-09-06

* [FEATURE] Add support for Webex receiver to the AlertmanagerConfig CRD. #5305
* [FEATURE] Add support for Bot Token File for Telegram receiver in AlermanagerConfig CRD. #5882
* [FEATURE] Add support for MetricRelabelings to the ScrapeConfig CRD. #5805
* [FEATURE] Add support for DNS service discovery fields to the ScrapeConfig CRD. #5866
* [FEATURE] Add support for `keep_dropped_targets` to Prometheus, PrometheusAgent, ServiceMonitor, PodMonitor, Probe and ScrapeConfig CRDs. #5897
* [FEATURE] Don't trigger reconcile loops if statefulsets have different `revisionHistoryLimit`. #5773
* [ENHANCEMENT] Decrease CPU usage when reconciling ThanosRuler resources. #5784
* [BUGFIX] Fix sharding in Probe CRD. #5735
* [BUGFIX] Fix text-only email configs in AlertmanagerConfig CRD. #5804
* [BUGFIX] Fix rejecting PodMonitor, ServiceMonitor, Probes and ScrapeConfigs with invalid relabelings. #5841 #5856
* [BUGFIX] Fix Kubernetes Service Discovery in ScrapeConfig CRD. #5871
* [BUGFIX] Fix reserved labels being overriden by external labels. #5888
* [BUGFIX] Fix updating Status of Prometheus, Alertmanager and ThanosRuler even the operator fails to update their statefulsets. #5891

## 0.67.1 / 2023-08-03

* [BUGFIX] Avoid skipping `AlertmanagerConfig` resources for Alertmanager versions prior v0.25.0. #5788

## 0.67.0 / 2023-07-27

* [FEATURE] Add `spec.scheme` field to the ScrapeConfig CRD. #5679
* [FEATURE] Add `spec.params` field to the ScrapeConfig CRD. #5750
* [FEATURE] Add `spec.scrapeInterval` and `spec.scrapeTimeout` fields to the ScrapeConfig CRD. #5742
* [FEATURE] Add support for TLS configuration to the ScrapeConfig CRD. #5710
* [FEATURE] Add support for scrape limits to the ScrapeConfig CRD. #5658
* [FEATURE] Add support for Kubernetes node service discovery to the ScrapeConfig CRD. #5675
* [FEATURE] Add support for Consul service discovery to the ScrapeConfig CRD. #5709
* [FEATURE] Add support for ScrapeConfig objects to `spec.excludedFromEnforcement` (Prometheus CRD). #5577
* [FEATURE] Add support for global scrape limits to the Prometheus CRD. #5646
* [FEATURE] Add `spec.alertmanagerConfiguration.smtp` field to the Alertmanager CRD. #5649
* [FEATURE] Add support for Discord integration to the AlertmanagerConfig CRD. #5671
* [ENHANCEMENT] (jsonnet) expose resource settings for the reloader. #5768
* [BUGFIX] Avoid deadlock of the config reloader when the initial configuration is invalid. #5743
* [BUGFIX] Reload the Alertmanager configuration when templates are modified. #5727

## 0.66.0 / 2023-06-14

After research, we noticed how the default CPU requests of the config-reloader container were too high compared to the effective usage. We decided to decrease the default CPU requests from `100m` to `10m`. For most environments, this won't make a difference but if you need to increase the values, you can use the `-config-reloader-cpu-request` and `-config-reloader-cpu-limit` CLI arguments of the Prometheus operator.

* [CHANGE] Decrease the default CPU requests for the config-reloader container from `100m` to `10m`. #5539
* [FEATURE] Add `spec.alertmanagerConfiguration.global.PagerdutyURL` to the `Alertmanager` CRD. #5469
* [FEATURE] Add `spec.volumeMounts` to the `ThanosRuler` CRD. #5541
* [FEATURE] Add `spec.remoteWrite.sendNativeHistograms` to `Prometheus` and `PrometheusAgent` CRDs. #5564
* [FEATURE] Add `spec.tracingConfig` to `Prometheus` and `PrometheusAgent` CRDs. #5591 #5640
* [FEATURE] Add `followRedirects` field to the `RemoteRead` configuration. #5612
* [FEATURE] Add `spec.automountServiceAccountToken` to the `Alertmanager` CRD. #5474
* [FEATURE] Support `keep_firing_for` fields for `PrometheusRule` CRD. #5651
* [FEATURE] Allow to add custom annotations to all resources managed by the operator. #5626
* [FEATURE] Add `BasicAuth` and `Authorization` support to `ScrapeConfig` CRD. #5642
* [ENHANCEMENT] Add `-kubelet-selector` CLI argument to filter the Kubernetes nodes by labels. #5641
* [BUGFIX] Fix bug with logs that don't end with new line(`\n`) characters. #5566
* [BUGFIX] Fix Prometheus and Alertmanager not picking up the web server's certificate after renewal. #5535
* [BUGFIX] Fix config-reloader not handling SIGTERM signal. #5617
* [BUGFIX] Fix Thanos volume name when using VolumeClaimTemplate in `Prometheus` CRD. #5596
* [BUGFIX] Fix WAL Compression configuration for `PrometheusAgent` CRD. #5625
* [BUGFIX] Fix DNS name resolution for individual ThanosRuler pods. #5632

## 0.65.2 / 2023-05-31

* [BUGFIX] Fix relabeling issue in `ScrapeConfig` CRD. #5611

## 0.65.1 / 2023-05-05

* [BUGFIX] Fix panic when ScrapeConfig CRD is not installed. #5550

## 0.65.0 / 2023-05-04

The main change introduced by this release is the new v1alpha1 `ScrapeConfig` CRD.
This implements the [proposal](https://github.com/prometheus-operator/prometheus-operator/blob/main/Documentation/proposals/202212-scrape-config.md)
documented in [#5279](https://github.com/prometheus-operator/prometheus-operator/pull/5279)
and provides a Kubernetes native API to create and manage additional scrape configurations.

To try it, follow the following steps:
1. Install the new CRD in the cluster (see
   `example/prometheus-operator-crd/monitoring.coreos.com_scrapeconfigs.yaml`).
2. Update the Prometheus operator's RBAC permissions to manage `ScrapeConfig` resources
   (see `example/rbac/prometheus-operator/prometheus-operator-cluster-role.yaml`).

**NOTE**: if these conditions aren't met, the operator will start but it won't
be able to reconcile the `ScrapeConfig` resources.

* [FEATURE] Add the `status` subresource for the `ThanosRuler` CRD. #5520
* [FEATURE] Add `spec.web.timeout` and `spec.web.getConcurrency` to the `Alertmanager` CRD. #5478
* [FEATURE] Add `spec.groups[].limit` to the `Prometheus` CRD. #4999
* [FEATURE] Add ScrapeConfig CRD. #5335
* [ENHANCEMENT] Set a default for `seccompProfile` on the operator and webhook Deployments to `RuntimeDefault`. #5477
* [ENHANCEMENT] Add optional liveness and readiness probes to `prometheus-config-reloader`. This can be enabled via the `--enable-config-reloader-probes` CLI flag. #5449
* [BUGFIX] Don't start the `PrometheusAgent` controller if the CRD isn't present or the operator lacks permissions. #5476
* [BUGFIX] Declare `spec.rules` optional in `PrometheusRule` CRD. #5481
* [BUGFIX] Fix incorrect metric counter value for failed sync status. #5533

## 0.64.1 / 2023-04-24

* [BUGFIX] Fix panic when scraping `/metrics` with PrometheusAgent resources declared. #5511

## 0.64.0 / 2023-03-29

This release provides first-class support for running Prometheus in agent mode
with the new `PrometheusAgent` CRD. As the v1alpha1 version tells it, we don't
recommend using it in production but we're eager to hear all possible feedback.

To try it, follow the following steps:
1. Install the new CRD in the cluster (see
   `example/prometheus-operator-crd/monitoring.coreos.com_prometheusagents.yaml`).
2. Update the Prometheus operator's RBAC permissions to manage PrometheusAgents resources
   (see `example/rbac/prometheus-operator/prometheus-operator-cluster-role.yaml`).

**NOTE**: if these conditions aren't met, the operator will start but it won't
be able to reconcile the PrometheusAgent resources.

For the first time, the container images associated to this release are signed
using [sigstore](https://www.sigstore.dev/).

* [CHANGE] Remove the `/apis` endpoints from the operator's web server. #5396
* [CHANGE] Set default default value of `spec.portName` to `web`. #5350
* [FEATURE] Add v1alpha1 `PrometheusAgent` CRD to run Prometheus in agent mode. #5385
* [FEATURE] Add `--reload-timeout` argument to the config-reloader binary which controls how long the program will wait for the reload operation to complete (default: 30s). #5349
* [ENHANCEMENT] Set web server's `ReadTimeout` and `ReadHeaderTimeout` to 30s for Prometheus operator and config-reloader to avoid potential slowloris attacks. #5340
* [ENHANCEMENT] Add support for `DropEqual` and `KeepEqual` relabeling actions. #5368
* [ENHANCEMENT] Drop invalid `PrometheusRule` objects instead of failing the reconciliation of Prometheus and ThanosRuler objects. #5221
* [ENHANCEMENT] Add `spec.thanos.blockSize` field to the `Prometheus` CRD. #5360
* [ENHANCEMENT] Add `spec.thanos.configTimeout` and `spec.thanos.configInterval` to the Prometheus CRD. #5399
* [ENHANCEMENT] Add `spec.alertmanagerConfiguration.global.slackApiUrl` field to the `Alertmanager` CRD. #5383
* [ENHANCEMENT] Add `spec.alertmanagerConfiguration.global.opsGenieApiUrl` and `spec.alertmanagerConfiguration.global.opsGenieApiKey` fields to the `Alertmanager` CRD. #5422
* [ENHANCEMENT] Reduce the operator's memory usage by using metadata informers for Kubernetes secrets and configmaps. #5424 #5448
* [BUGFIX] Add `init-config-reloader` init container to avoid a restart of the Alertmanager's `config-reloader` container when the pod starts. #5358

## 0.63.0 / 2023-02-08

* [CHANGE] Use `tmpfs` to store `Prometheus` and `Alertmanager` configuration. #5311
* [FEATURE] Add `status` subresource to the `Alertmanager` CRD. #5270
* [FEATURE] Add `spec.additionalArgs` to the `ThanosRuler` CRD. #5293
* [ENHANCEMENT] Add `spec.web.maxConnections` to the `Prometheus` CRD. #5175
* [BUGFIX] Fix unsupported types in Alertmanager route sanitizer log lines. #5296
* [BUGFIX] Fix `ThanosRuler` StatefulSet re-creation bug when labels are specified. #5318

## 0.62.0 / 2023-01-04

* [CHANGE] Use `spec.version` of the Prometheus object as the image's tag if the image name is untagged. #5171
* [FEATURE] Generate "apply configuration" types. #5243
* [FEATURE] Add `spec.podTargetLabels` field to the Prometheus CRD for adding pod target labels to every PodMonitor/ServiceMonitor. #5206
* [FEATURE] Add `spec.version` field to the ThanosRuler CRD. #5177
* [ENHANCEMENT] Add `basicAuth` field to the Prometheus CRD for alerting configuration of Prometheus. #5170
* [ENHANCEMENT] Add `spec.imagePullPolicy` to Prometheus, Alertmanager and ThanosRuler CRDs. #5203
* [ENHANCEMENT] Add `activeTimeIntervals` field to AlertmanagerConfig CRD. #5198
* [ENHANCEMENT] Support `time_intervals` and `active_time_intervals` in the Alertmanager configurations. #5135
* [ENHANCEMENT] Support new fields in the Alertmanager v0.25.0 configuration. #5254 #5263

## 0.61.1 / 2022-11-24

* [BUGFIX] Fixed a regression that caused the ThanosRuler statefulsets to be stuck after upgrading the operator to v0.61.0. #5183

## 0.61.0 / 2022-11-16

* [CHANGE] Updated `RuleGroup` description and add validation for the CRD. #5072
* [CHANGE] Removed validations in the operator that are already covered at the CRD level. #5108
* [CHANGE] jsonnet: Enforced existence of the TLS secret for the admission webhook deployment. #5112
* [CHANGE] jsonnet: Changed default port of the admission webhook service from 8443 to 443. #5112
* [CHANGE] Added a filter for non-running pods in the `ServiceMonitor` CRD. #5149
* [FEATURE] Added `spec.attachMetadata.node` in the `ServiceMonitor` CRD. #5147
* [ENHANCEMENT] Updated `ProbeTLSConfig` and `SafeTLSConfig` description. #5081
* [ENHANCEMENT] Updated admission webhook deployment's jsonnet to avoid down-time on updates. #5099
* [ENHANCEMENT] Added the `filterExternalLabels` field to the remote read configuration of the `Prometheus` CRD. #5142
* [ENHANCEMENT] Added `enableHttp2` field to `AlertingEndpoints` #5152
* [ENHANCEMENT] Updated `ThanosRuler` arguments (`QueryConfig`, `AlertManagerConfig`, `ObjectStorageConfig` and `TracingConfig`) to be directly read from secrets instead of using ENV vars. #5122
* [ENHANCEMENT] Add `alertmanagerConfigMatcherStrategy` to `Alertmanager` CRD in order to disable auto-generated namespace matchers. #5084
* [BUGFIX] Ignore `PartialResponseStrategy` in the `Prometheus` CRD. This field is only applicable for the Thanos Ruler. #5125

## 0.60.1 / 2022-10-10

* [BUGFIX] Fixed configuration when `spec.tsdb.outOfOrderTimeWindow` is set in the Prometheus CRD. #5078

## 0.60.0 / 2022-10-06

* [CHANGE] Added `filterRunning` field to the PodMonitor CRD. By default, non-running pods are dropped by the Prometheus service discovery. To preserve the old behavior and keep pods which aren't running, set `filterRunning: false`. #5049
* [FEATURE] Added `grpcListenLocal` and `httpListenLocal` fields to the Thanos sidecar configuration of the Prometheus CRD. #5045
* [FEATURE] Added `hostNetwork` field to the Prometheus CRD. #5010
* [FEATURE] Added `spec.tsdb.outOfOrderTimeWindow` field to the Prometheus CRD to allow out-of-order samples in TSDB. #5071
* [ENHANCEMENT] Added columns showing the Prometheus conditions to the output of `kubectl get prometheus`. #5055
* [ENHANCEMENT] Added `observedGeneration` field to the Prometheus status conditions. #5005

## 0.59.2 / 2022-09-20

* [CHANGE/BUGFIX] Removed `FOWNER` capability from the Thanos sidecar. #5030

## 0.59.1 / 2022-09-12

* [BUGFIX] Fixed secret and configmap volume names that need to be mounted in additional containers. #5000
* [BUGFIX] Removed `CAP_FOWNER` capability for the Thanos sidecar when not required. #5004
* [BUGFIX] Removed the `CAP_` prefix of the `FOWNER` capability on Thanos sidecar. #5014

## 0.59.0 / 2022-09-02

* [FEATURE] Added validations for timeout and time settings of alertmanager at CRD level. #4898
* [FEATURE] Added support for global `resolveTimeout` and `httpConfig` in Alertmanager CRD. #4622
* [FEATURE] Added support for `additionalArgs` field to the Prometheus CRD for Prometheus, Alertmanager and Thanos sidecar. #4863
* [ENHANCEMENT] Added `tracingConfigFile` option to ThanosRuler CRD. #4962
* [BUGFIX] Fixed compress alertmanager secret to circumvent maximum size limit of 1048576 bytes. #4906
* [BUGFIX] Fixed namespace enforcement exclusion on newly created Prometheus objects. #4915
* [BUGFIX] Fixed `CAP_FOWNER` capability to Thanos sidecar container. #4931
* [BUGFIX] Fixed `spec.query.maxSamples` and `spec.query.maxConcurrency` fields of Prometheus CRD. #4951
* [BUGFIX] Fixed Thanos sidecar connectivity issue when Prometheus TLS is enabled. #4954
* [BUGFIX] Fixed Prometheus and Alertmanager Pods not created when Secret name exceeds 63 characters. #4988

## 0.58.0 / 2022-07-19

* [FEATURE] Add validations for timeout and time settings of alertmanager at CRD level. #4827, #4881
* [FEATURE] Extend the PrometheusSpec to allow to configure the `max_exemplars`. #4834
* [FEATURE] Add support for web TLS configuration for Alertmanager CRD. #4868
* [ENHANCEMENT] Add support for `uppercase`, `lowercase`, and `CamelCase` relabel actions. #4840, #4873
* [ENHANCEMENT] Added support for `enable_http2` in endpoint scrape configuration. #4836
* [BUGFIX] Fixed missing conversion of the `followRedirects` field in HTTP configuration for AlertmanagerConfig v1beta1. #4854
* [BUGFIX] fix AlertmanagerConfig.Spec.Route nil panic. #4853
* [BUGFIX] Optimise warning log message during sanitization of OpsGenie configuration. #4833

## 0.57.0 / 2022-06-02

The main change introduced by this release is a new v1beta1 API version for the
AlertmanagerConfig CRD.

Changes compared to the v1alpha1 API:
* Renamed `spec.muteTimeIntervals` field to `to spec.timeIntervals`.
* Removed `regex` field from the `Matcher` type.
* Replaced all `v1.SecretKeySelector` types by the `SecretKeySelector` type
  * Removed `optional` field.
  * `name` and `key` fields are required.

As a pre-requisite, you need to deploy the admission webhook and configure the
conversion webhook in the AlertmanagerConfig CRD object so that users can use
both v1alpha1 and v1beta1 versions at the same time. There are more details in
`Documentation/user-guides/webhook.md` about the webhook configuration.

Because of the conversion webhook requirement, the new version is an opt-in
feature: the `bundle.yaml` file and the manifests from
`example/prometheus-operator-crd` don't deploy the new API version (the
manifests to enable the v1beta1 version are under the
`example/prometheus-operator-crd-full` directory). We will wait until v0.59.0
(at least) before enabling the new API version by default.

* [CHANGE] Added validations at the API level for the time-based fields of the ThanosRuler CRD. #4815
* [CHANGE] Added validations at the API level for the OpsGenie's `responders` field of the AlertmanagerConfig CRD. #4725
* [FEATURE] Added v1beta1 version for AlertmanagerConfig CRD. #4709
* [FEATURE] Added support for Telegram receiver in the AlertmanagerConfig CRD. #4726
* [FEATURE] Added `updateAlerts` field to the OpsGenie configuration of the AlertmanagerConfig CRD. #4726
* [FEATURE] Added `hostAliases` field to the Alertmanager, Prometheus and ThanosRuler CRDs. #4787
* [ENHANCEMENT] Added configuration option in the jsonnet mixins to specify the aggregation labels. #4814
* [ENHANCEMENT] Added `attachMetadata` field to the PodMonitor CRD. #4792
* [BUGFIX] Fixed the curl command for exec probes when `listenLocal` is set to true in the Prometheus object. It avoids temporary service outage due to long WAL replays. #4804

## 0.56.3 / 2022-05-23

* [BUGFIX] Fixed errors for Alertmanager configurations using the new `entity`, `actions` and `opsgenie_api_key_file` fields. #4797
* [BUGFIX] Fixed high CPU usage by reducing the number of number of reconciliations on Prometheus objects. #4798 #4806

## 0.56.2 / 2022-05-09

* [BUGFIX] Fix StatefulSet spec's generation to be determistic when `spec.containers` is not empty. #4772

## 0.56.1 / 2022-05-03

* [BUGFIX] Avoid unnecessary updates of the Prometheus StatefulSet object. #4762

## 0.56.0 / 2022-04-20

* [CHANGE] Added validation at the API level for size-based fields of the Prometheus CRD. #4661
* [CHANGE] Added validation at the API level for log level and format fields of the Alertmanager, Prometheus and ThanosRuler CRDs. #4638
* [CHANGE] Added validation at the API level for duration and time-based fields of the Prometheus CRD. #4684
* [CHANGE] Added shortnames for custom resources (`amcfg` for AlertmanagerConfig, `am` for Alertmanager, `pmon` for PodMonitor, `prb` for Probe, `prom` for Prometheus, `smon` for ServiceMonitor, `ruler` for Thanos Ruler). #4680
* [FEATURE] Added `status` subresource to the Prometheus CRD. #4580
* [ENHANCEMENT] Added `excludedFromEnforce` field to the Prometheus CRD. It allows to define PodMonitor, ServiceMonitor, Probe or PrometheusRule objects for which the namespace label enforcement (if enabled) should not be applied. This deprecates `prometheusRulesExcludedFromEnforce` which is still supported but users are encouraged to migrate to the new field. #4397
* [ENHANCEMENT] Added `enableRemoteWriteReceiver` field to the Prometheus CRD. #4633
* [ENHANCEMENT] Added `entity` and `actions` fields for the OpsGenie receiver to the AlertmanagerConfig CRD. #4697
* [ENHANCEMENT] Added `prometheus_operator_reconcile_duration_seconds` histogram metric. #4706
* [BUGFIX] Added support for `opsgenie_api_key_file` and `api_key_file` in the generated Alertmanager configuration. #4666 #4738

## 0.55.1 / 2022-03-26

* [BUGFIX] Fixed Prometheus configuration when `spec.queryLogFile` has no path ("query.log" for instance). #4683

## 0.55.0 / 2022-03-09

* [CHANGE] Enabled read-only root filesystem for containers generated from the Prometheus, Alertmanager and ThanosRuler objects. #4552
* [CHANGE] Disabled privilege escalation for the containers generated from Prometheus, Alertmanager and ThanosRuler objects. #4552
* [CHANGE] Dropped all capabilities for the containers generated from Prometheus, Alertmanager and ThanosRuler objects. #4552
* [CHANGE] Added `emptyDir` volume to the Prometheus statefulset when `spec.queryLogFile` is only a base filename (e.g. `query.log` as opposed to `/tmp/query.log`). When the path contains a full path, a volume + volume mount should be explicitly given in the Prometheus spec since the root file system is now read-only. #4566
* [CHANGE/BUGFIX] Added skip TLS verify for the config-reloader HTTP client when informing Prometheus/Alertmanager on a config reload (partial fix for #4273). #4592
* [CHANGE] Switched using the `endpointslice` role for Prometheus by default if it is supported by the Kubernetes API. #4535
* [FEATURE] Added standalone admission webhook. #4494
* [FEATURE] Support the definition of Alertmanager configuration via AlertManagerConfig instead of Kubernetes secret (EXPERIMENTAL). #4220
* [FEATURE] Support sharding for Probe objects. #4587
* [ENHANCEMENT] Restore Prometheus StatefulSet liveness probe so that deadlocks are detected and recovered from. #4387, #4534
* [ENHANCEMENT] Added `-alertmanager-config-namespaces` CLI flag to the operator. #4455, #4619
* [ENHANCEMENT] `remoteWrite` and `remoteRead` fields of the Prometheus CRD not considered experimental anymore. #4555
* [ENHANCEMENT] Added support for follow_redirects in endpoint scrape configuration. #4563
* [ENHANCEMENT] Added support for Oauth2 in AlertmanagerConfig CRD. #4501
* [ENHANCEMENT] Improved logging when the given Prometheus version doesn't support some CR fields. #4571
* [ENHANCEMENT] Added `__tmp_ingress_address` label to preserve the initial host address of the ingress object. #4603
* [ENHANCEMENT] Fixed potential name collisions in Alertmanager configuration when merging AlertmanagerConfig objects. #4626
* [BUGFIX] Fixed panic when validating `Probe`. #4541
* [BUGFIX] Added validation for sourceLabels in relabel configuration. #4568
* [BUGFIX] Allow retention to be set only by size. #4590

## 0.54.1 / 2022-02-24

* [BUGFIX] Updated relabelConfig validation to accept Prometheus default config on labeldrop relabelConfig. #4579
* [BUGFIX] Fixed relabelConfigs for labelmap action. #4574

## 0.54.0 / 2022-01-26

* [FEATURE] Support SNS Receiver in AlertmanagerConfig CR. #4468
* [ENHANCEMENT] Specify SA token automounting on pod-level for operator and prometheus operand. #4514
* [ENHANCEMENT] Support following redirects and Oauth2 in HTTP Client config in raw alertmanager config secret. #4499
* [ENHANCEMENT] Add Replicas column for Thanos Ruler. #4496
* [ENHANCEMENT] Set User-Agent for the kubernetes client. #4506
* [BUGFIX] Avoid race during recreation of StatefulSet(s). #4504
* [BUGFIX] Add validation for proberSpec `url` field in `ProbeSpec`. #4483
* [BUGFIX] Add validation for relabel configs. #4429
* [BUGFIX] Add validation for scrapeTimeout validation. #4491

## 0.53.1 / 2021-12-20

* [BUGFIX] Fixed the validation pattern for the `february` month in the AlertManagerConfig CRD. #4458

## 0.53.0 / 2021-12-16

* [CHANGE] Added startup probe to Prometheus. #4433 #4369
* [FEATURE] Added support for mute time intervals in the AlertManagerConfig CRD. #4388
* [FEATURE] Added support for new matching syntax in the routes configuration of the AlertmanagerConfig CRD. #4332
* [FEATURE] Added support for new matching syntax in the inhibit rules configuration of the AlertmanagerConfig CRD. #4329
* [FEATURE] Added `headers` in the Remote Read configuration of the Prometheus CRD. #4323
* [FEATURE] Added `retryOnRateLimit` in the Remote Write configuration of the Prometheus CRD. #4420
* [FEATURE] Added support for PagerDuty links and images in the AlertManagerConfig CR. #4425
* [ENHANCEMENT] Optimized the generated Prometheus configuration to make it compatible with the new Prometheus agent mode. #4417
* [BUGFIX] Improved validation for the Alertmanager CRD to match with upstream Alertmanager. #4434
* [BUGFIX] Fixed propagation of annotations from spec.podMetadata to the StatefulSet's pods. #4422
* [BUGFIX] Ensured that `group_by` values are unique in the generated Alertmanager configuration. #4413
* [BUGFIX] Fixed generated secrets being larger than the maximum size limit of 1048576 bytes. #4427 #4449

## 0.52.1 / 2021-11-16

* [BUGFIX] Fixed regex in relabel_configs. #4395

## 0.52.0 / 2021-11-03

* [CHANGE] Extend sharding capabilities to `additionalScrapeConfigs`. #4324
* [CHANGE] Remove `app` label from Prometheus, Alertmanager and Thanos Ruler statefulsets/pods. #4350
* [FEATURE] Add `alertRelabelConfigs` field to the Thanos Ruler CRD for configuring Prometheus alert relabeling features. #4303
* [FEATURE] Add support for updated matching syntax in Alertmanager's raw config for `inhibit_rules` and `route`. #4307, #4309
* [FEATURE] Add validating webhook for AlertManagerConfig. #4338
* [FEATURE] Adds support for Sigv4 when configuring RemoteWrite. #3994
* [ENHANCEMENT] Add "generic ephemeral storage" as a data storage option for Alertmanager, Prometheus and Thanos Ruler. #4326
* [ENHANCEMENT] Improve docs and error message for "smarthost" field. #4299
* [ENHANCEMENT] Add alerts for config reloader sidecars. #4294
* [ENHANCEMENT] Add validations for duration and size fields for Prometheus, Alertmanager, and Thanos Ruler resources #4308, #4352
* [ENHANCEMENT] Add s390x support to docker images. #4351
* [ENHANCEMENT] Only load alertmanager configuration when writing configuration. #4333
* [BUGFIX] Fix `matchLabels` selector to have empty label values in ServiceMonitor, PodMonitor, and Probe. #4327
* [BUGFIX] Prevent rule file name collision. #4347
* [BUGFIX] Update native kubernetes fields used in prometheus-operator CRDs. #4221

## 0.51.2 / 2021-10-04

* [BUGFIX] Validated the value of the `EnforcedBodySizeLimit` field to avoid Prometheus crash. #4285

## 0.51.1 / 2021-09-27

No change since v0.51.0.

*The CI automation failed to build the v0.51.0 images so we had to create a new patch release.*

## 0.51.0 / 2021-09-24

* [FEATURE] Added `metricRelabelings` field to the Probe CRD for configuring the metric relabel configs. #4226
* [FEATURE] Added `volumeMounts` field to the Prometheus CRD for configuring the volume mounts of the thanos-sidecar container. #4238
* [FEATURE] Added `enforcedBodySizeLimit` field to the Prometheus CRD. #4275
* [FEATURE] Added `authorization` field to all HTTP configurations in the AlertmanagerConfig CRD. #4110
* [FEATURE] Added `minReadySeconds` field to AlertManager, Prometheus and ThanosRuler CRDs. #4246
* [FEATURE] Added support for Slack webhook URL via file path in the Alertmanager configuration secret. #4234
* [FEATURE] Added support the `authorization` field for all HTTP configurations in the Alertmanager configuration secret. #4234
* [ENHANCEMENT] Improved detection and rollback of manual changes to Alertmanager statefulsets. #4228
* [BUGFIX] Invalid probes are discarded instead of stopping after the first error when reconciling probes. #4248
* [BUGFIX] Empty basic auth username is allowed in the AlertmanagerConfig CRD. #4260
* [BUGFIX] Update conflicts for secrets are handled properly which avoids overwriting user-defined metadata. #4235
* [BUGFIX] The namespace label is always enforced with metricRelabelConfigs. #4272

## 0.50.0 / 2021-08-17

* [CHANGE] Remove deprecated flags `--config-reloader-memory` and `--config-reloader-cpu` in favor of `--config-reloader-memory-limit`, `--config-reloader-memory-request`, `--config-reloader-cpu-limit`, and `--config-reloader-cpu-request`. #3884
* [CHANGE] Remove use of Kubernetes API versions being removed in v1.22. #4171
* [FEATURE] Added support for OAuth2 authentication in remote read and remote write configuration. #4113
* [FEATURE] Added OAuth2 configuration for ServiceMonitor, PodMonitor and Probe. #4170
* [FEATURE] Added `prometheus_operator_spec_shards` metric for exposing the number of shards set on prometheus operator spec. #4173
* [FEATURE] Support for `Authorization` section in various prometheus sections. #4180
* [FEATURE] Validate prometheus rules when generating rule file content. #4184
* [FEATURE] Support `label_limit`, `label_name_length_limit` and `label_value_length_limit` configuration fields at the Prometheus CRD level as well as support individual limits per ServiceMonitor, PodMonitor and Probe resources. #4195
* [FEATURE] Added sample and target limits to Probe. #4207
* [FEATURE] Added `send_exemplars` field to the `remote_write` configuration in Prometheus. #4215 #4160
* [ENHANCEMENT] Support loading ClusterConfig from concatenated KUBECONFIG env. #4154
* [ENHANCEMENT] Include PrometheusRule in prometheus-operator CRD category. #4213
* [ENHANCEMENT] Preserve annotations set by kubectl. #4185
* [BUGFIX] Thanos: listen to all available IP addresses instead of `POD_IP`, simplifies istio management. #4038
* [BUGFIX] Add port name mapping to ConfigReloader to avoid reloader-web probe failure. #4187
* [BUGFIX] Handle Thanos rules `partial_response_strategy` field in validating admission webhook. #4217

## 0.49.0 / 2021-07-06

* [CHANGE] Flag "storage.tsdb.no-lockfile" will now default to false. #4066
* [CHANGE] Remove `app.kubernetes.io/version` label selector from Prometheus and Alertmanager statefulsets. #4093
* [CHANGE] Exit if the informers cache synchronization doesn't complete after 10 minutes. #4143, #4149
* [FEATURE] Added web TLS configuration support for Prometheus. #4025
* [FEATURE] Add proxy_url support for Probes. #4043
* [ENHANCEMENT] Set proper build context in version package. #4019
* [ENHANCEMENT] Publish images on GitHub Container Registry. #4060
* [ENHANCEMENT] Automatically generate document for operator executable. #4112
* [ENHANCEMENT] Adds configuration to set the Prometheus ready timeout to Thanos sidecar #4118
* [BUGFIX] Fixed bug in Alertmanager config where URLS that are taken from Kubernetes secrets might contain whitespace or newline characters. #4068
* [BUGFIX] Generate correct scraping configuration for Probes with empty or unset `module` parameter. #4074
* [BUGFIX] Operator does not generate `max_retries` option in `remote_write` for Prometheus version 2.11.0 and higher. #4103
* [BUGFIX] Preserve the dual-stack immutable fields on service sync. #4119

## 0.48.1 / 2021-06-01

* [BUGFIX] Added an `app` label on Prometheus pods. #4055

## 0.48.0 / 2021-05-19

Deprecation notice:
app labels will be removed in v0.50.

* [CHANGE] Replace app label names with app.kubernetes.io/name. #3939
* [CHANGE] Drop ksonnet as a dependency in jsonnetfile.json. #4002
* [ENHANCEMENT] Add default container annotation to Alertmanager pod. #3978
* [ENHANCEMENT] Add default container annotation to Thanos ruler pod. #3981
* [ENHANCEMENT] Optimize asset secret update logic. #3986
* [ENHANCEMENT] jsonnet: set default container in prometheus-operator pod. #3979
* [BUGFIX] Watch configmaps from the Prometheus allowed namespaces only. #3992
* [BUGFIX] Reconcile resources on namespace updates when using privileged lister/watcher. #3879
* [BUGFIX] Don't generate broken Alertmanager configuration when `http_config` is defined in the global parameters. #4041

## 0.47.1 / 2021-04-30

* [BUGFIX] Avoid reconciliations for Alertmanager statefulset on resource version changes. #3948

## 0.47.0 / 2021-04-13

The `--config-reloader-cpu` and `--config-reloader-memory` flags are deprecated
and will be removed in v0.49.0. They are replaced respectively by the
`--config-reloader-cpu-request`/`--config-reloader-cpu-limit` and
`config-reloader-memory-request`/`config-reloader-memory-limit` flags.

* [FEATURE] Add `enableFeatures` field to the Prometheus CRD for enabling feature flags. #3878
* [FEATURE] Add `metadataConfig` field to the Prometheus CRD for configuring how remote-write sends metadata information. #3915
* [FEATURE] Add support for TLS and authentication configuration to the Probe CRD. #3876
* [ENHANCEMENT] Allow CPU requests/limits and memory requests/limits of the config reloader to be set independently. #3826
* [ENHANCEMENT] Add rules validation to `po-lint`. #3894
* [ENHANCEMENT] Add common Kubernetes labels to statefulset objects managed by the Prometheus operator. #3841
* [ENHANCEMENT] Avoid unneeded synchronizations on Alertmanager updates. #3943
* [ENHANCEMENT] Retain the original job's name `__tmp_prometheus_job_name label` in the generated scrape configurations. #3828
* [BUGFIX] Fix `app.kubernetes.io/managed-by` label on kubelet endpoint object. #3902
* [BUGFIX] Avoid name collisions in the generated Prometheus configuration. #3913
* [BUGFIX] Restore `prometheus_operator_spec_replicas` metrics for Alertmanager and Thanos Ruler controllers. #3924
* [BUGFIX] Allow `smtp_require_tls` to be false in Alertmanager configuration. #3960

## 0.46.0 / 2021-02-24

* [CHANGE] Drop support for Prometheus 1.x #2822
* [FEATURE] Add relabelingConfigs to ProbeTargetStaticConfig #3817
* [ENHANCEMENT] Add custom HTTP headers in remoteWrite-config #3851
* [ENHANCEMENT] CRDs are now part of prometheus-operator group allowing `kubectl get prometheus-operator` operation #3843
* [ENHANCEMENT] Support app.kubernetes.io/managed-by label to kubelet service and endpoint objects. #3834
* [BUGFIX] Fix the loss of the `headers` key in AlertmanagerConfig. #3856
* [BUGFIX] Preserve user-added labels and annotations on Service, Endpoint and StatefulSet resources managed by the operator. #3810
* [BUGFIX] Do not require child routes in AlertmanagerConfig to have a receiver. #3749

## 0.45.0 / 2021-01-13

* [CHANGE] Add schema validations to AlertmanagerConfig CRD. #3742
* [CHANGE] Refactored jsonnet library to remove ksonnet and align with kube-prometheus #3781
* [ENHANCEMENT] Add `app.kubernetes.io/name` label to Kubelet Service/Endpoints object. #3768
* [ENHANCEMENT] Improve HTTP server's logging #3772
* [ENHANCEMENT] Add namespace label to static probe metrics #3752
* [ENHANCEMENT] Add `TracingConfigFile` field into thanos configuration. #3762
* [BUGFIX] Fix log messages when syncing node endpoints. #3758
* [BUGFIX] fix discovery of `AlertmanagerConfig` resources when `--alertmanager-instance-namespaces` is defined. #3759

## 0.44.1 / 2020-12-09

* [BUGFIX] Fix Alertmanager configuration for OpsGenie receiver. #3728

## 0.44.0 / 2020-12-02

* [CHANGE] Fix child routes support in AlertmanagerConfig. #3703
* [FEATURE] Add Slack receiver type to AlertmanagerConfig CRD. #3618
* [FEATURE] Add WeChat receiver type to AlertmanagerConfig CRD. #3619
* [FEATURE] Add Email receiver type to AlertmanagerConfig CRD. #3692
* [FEATURE] Add Pushover receiver type to AlertmanagerConfig CRD. #3697
* [FEATURE] Add VictorOps receiver type to AlertmanagerConfig CRD. #3701
* [FEATURE] Add sharding support for prometheus cluster. #3241
* [ENHANCEMENT] Add option to allow configuring object storage for Thanos. #3668
* [ENHANCEMENT] Add TLS support for remote read. #3714
* [ENHANCEMENT] Include EnforcedSampleLimit as a metric. #3617
* [ENHANCEMENT] Adjust config reloader memory requests and limits. #3660
* [ENHANCEMENT] Add `clusterGossipInterval`, `clusterPushpullInterval` and `clusterPeerTimeout` fields to Alertmanager CRD. #3663
* [BUGFIX] Handle all possible receiver types in AlertmanagerConfig. #3689
* [BUGFIX] Fix operator crashing on empty Probe targets. #3637
* [BUGFIX] Fix usage of `--prometheus-default-base-image`, `--alertmanager-default-base-image`, and `--thanos-default-base-image` flags. #3642
* [BUGFIX] Fix matching labels with empty values when using Exists/NotExists operators. #3686

## 0.43.2 / 2020-11-06

* [BUGFIX] Fix issue with additional data from the Alertmanager config's secret not being kept. #3647

## 0.43.1 / 2020-11-04

* [BUGFIX] Fix Alertmanager controller to wait for all informers to be synced before reconciling. #3641

## 0.43.0 / 2020-10-26

This release introduces a new `AlertmanagerConfig` CRD that allows to split the
Alertmanager configuration in different objects. For now the CRD only supports
the PagerDuty, OpsGenie and webhook receivers, [other
integrations](https://github.com/prometheus-operator/prometheus-operator/issues?q=is%3Aissue+is%3Aopen+%22receiver+type%22)
will follow in future releases of the operator. The current version of the CRD
is `v1alpha1` meaning that testing/feedback is encouraged and welcome but the
feature is not yet considered stable and the API is subject to change in the
future.

* [CHANGE] Use a single reloader sidecar (instead of 2) for Prometheus. The `--config-reloader-image` flag is deprecated and will be removed in a future release (not before v0.45.0). *Make sure to start the operator with a version of `--prometheus-config-reloader` that is at least `v0.43.0` otherwise the Prometheus pods will fail to start.* #3457
* [FEATURE] Add `targetLimit` and `enforcedTargetLimit` to the Prometheus CRD. #3571
* [FEATURE] Add initial support for `AlertmanagerConfig` CRD. #3451
* [FEATURE] Add support for Pod Topology Spread Constraints to Prometheus, Alertmanager, and ThanosRuler CRDs. #3598
* [ENHANCEMENT] Allow customization of the Prometheus web page title. #3525
* [ENHANCEMENT] Add metrics for selected/rejected resources and synchronization status. #3421
* [ENHANCEMENT] Configure Thanos sidecar for uploads only when needed. #3485
* [ENHANCEMENT] Add `--version` flag to all binaries + `prometheus_operator_build_info` metric. #359
* [ENHANCEMENT] Add `prometheus_operator_prometheus_enforced_sample_limit` metric. #3617
* [BUGFIX] Remove liveness probes to avoid killing Prometheus during the replay of the WAL. #3502
* [BUGFIX] Fix `spec.ipFamily: Invalid value: "null": field is immutable` error when updating governing services. #3526
* [BUGFIX] Generate more unique job names for Probes. #3481
* [BUGFIX] Don't block when the operator is configured to watch namespaces that don't exist yet. #3545
* [BUGFIX] Use `exec` in readiness probes to reduce the chance of leaking zombie processes. #3567
* [BUGFIX] Fix broken AdmissionReview. #3574
* [BUGFIX] Fix reconciliation when 2 resources share the same secret. #3590
* [BUGFIX] Discard invalid TLS configurations. #3578

## 0.42.1 / 2020-09-21

* [BUGFIX] Bump client-go to fix watch bug

## 0.42.0 / 2020-09-09

The Prometheus Operator now lives in its own independent GitHub organization.

We have also added a governance (#3398).

* [FEATURE] Move API types out into their own module (#3395)
* [FEATURE] Create a monitoring mixin for prometheus-operator (#3333)
* [ENHANCEMENT] Remove multilistwatcher and denylistfilter (#3440)
* [ENHANCEMENT] Instrument client-go requests (#3465)
* [ENHANCEMENT] pkg/prometheus: skip invalid service monitors (#3445)
* [ENHANCEMENT] pkg/alertmanager: Use lower value for --cluster.reconnect-timeout (#3436)
* [ENHANCEMENT] pkg/alertmanager: cleanup resources via OwnerReferences (#3423)
* [ENHANCEMENT] Add prometheus_operator_reconcile_operations_total metric (#3415)
* [ENHANCEMENT] pkg/operator/image.go: Adjust image path building (#3392)
* [ENHANCEMENT] Specify timeouts per Alertmanager target when sending alerts. (#3385)
* [ENHANCEMENT] Push container images to Quay into coreos and prometheus-operator orgs (#3390)
* [ENHANCEMENT] Run single replica Alertmanager in HA cluster mode (#3382)
* [BUGFIX] Fix validation logic for SecretOrConfigMap (#3413)
* [BUGFIX] Don't overwrite __param_target (#3377)

## 0.41.1 / 2020-08-12

* [BUGFIX] Fix image url logic (#3402)

## 0.41.0 / 2020-07-29

* [CHANGE] Configmap-reload: Update to v0.4.0 (#3334)
* [CHANGE] Update prometheus compatibility matrix to v2.19.2 (#3316)
* [FEATURE] Add Synthetic Probes support. This includes support for job names. (#2832, #3318, #3312, #3306)
* [FEATURE] Support Prometheus vertical compaction (#3281)
* [ENHANCEMENT] pkg: Instrument resources being tracked by the operator (#3360)
* [ENHANCEMENT] Add SecretListWatchSelector to reduce memory and CPU footprint (#3355)
* [ENHANCEMENT] Added support for configuring CA, cert, and key via secret or configmap. (#3249)
* [ENHANCEMENT] Consolidate image url logic, deprecating `baseImage`, `sha`, and `tag` in favor of `image` field in CRDs. (#3103, #3358)
* [ENHANCEMENT] Decouple alertmanager pod labels from selector labels (#3317)
* [ENHANCEMENT] pkg/prometheus: Ensure relabeling of container label in ServiceMonitors (#3315)
* [ENHANCEMENT] misc: Remove v1beta1 crd remainings (#3311)
* [ENHANCEMENT] Normalize default durations (#3308)
* [ENHANCEMENT] pkg/prometheus: Allow enforcing namespace label in Probe configs (#3304)
* [BUGFIX] Revert "Normalize default durations" (#3364)
* [BUGFIX] Reload alertmanager on configmap/secret change (#3319)
* [BUGFIX] listwatch: Do not duplicate resource versions (#3373)

## 0.40.0 / 2020-06-17

* [CHANGE] Update dependencies to prometheus 2.18 (#3231)
* [CHANGE] Add support for new prometheus versions (v2.18 & v2.19) (#3284)
* [CHANGE] bump Alertmanager default version to v0.21.0 (#3286)
* [FEATURE] Automatically disable high availability mode for 1 replica alertmanager (#3233)
* [FEATURE] thanos-sidecar: Add minTime arg (#3253)
* [FEATURE] Add scrapeTimeout as global configurable parameter (#3250)
* [FEATURE] Add EnforcedSampleLimit which enforces a global sample limit (#3276)
* [FEATURE] add ability to exclude rules from namespace label enforcement (#3207)
* [BUGFIX] thanos sidecar: log flags double definition (#3242)
* [BUGFIX] Mutate rule labels, annotations to strings (#3230)

## 0.39.0 / 2020-05-06

* [CHANGE] Introduce release schedule (#3135)
* [CHANGE] Remove options configuring CRD management (manage-crds, crd-kinds, with-validation) (#3155)
* [CHANGE] Add CRD definitions to bundle.yaml (#3171)
* [CHANGE] Switch to apiextensions.k8s.io/v1 CRD and require kubernetes v1.16 or newer (#3175, #3187)
* [FEATURE] Add support prometheus query log file (#3116)
* [FEATURE] Add support for watching specified rules directory by config-relader (#3128)
* [FEATURE] Add TLS support for operator web server (#3134, #3157)
* [FEATURE] Allow to set address for operator http endpoint (#3098)
* [FEATURE] Allow setting the alertmanagers cluster.advertiseAddress (#3160)
* [FEATURE] Build operator images for ARM and ARM64 platforms (#3177)
* [ENHANCEMENT] Allow setting log level and format for thanos sidecar (#3112)
* [ENHANCEMENT] Support naming of remote write queues (#3144)
* [ENHANCEMENT] Allow disabling mount subPath for volumes (#3143)
* [ENHANCEMENT] Update k8s libraries to v1.18 (#3154)
* [ENHANCEMENT] Create separate namespace informers when needed (#3182)
* [BUGFIX] Tolerate version strings which aren't following semver (#3101)
* [BUGFIX] Retain metadata for embedded PVC objects (#3115)
* [BUGFIX] Fix definition of thanos-ruler-operated service (#3126)
* [BUGFIX] Allow setting the cluster domain (#3138)
* [BUGFIX] Allow matching only PodMonitors (#3173)
* [BUGFIX] Fix typo in statefulset informer (#3179)

## 0.38.1 / 2020-04-16

* [BUGFIX] Fix definition of web service port for Alertmanager (#3125)
* [BUGFIX] Support external alert query URL for THanos Ruler (#3129)
* [BUGFIX] Do not modify the PrometheusRule cache object (#3105)

## 0.38.0 / 2020-03-20

* [CHANGE] Changed ThanosRuler custom resource field alertmanagersURL type from string to []string (#3067)
* [CHANGE] Deprecate PodMonitor targetPort field (#3071, #3078)
* [FEATURE] Add queryConfig field to ThanosRuler spec (#3068)
* [FEATURE] GRPC TLS config for Thanos Ruler and Sidecar (#3059)
* [FEATURE] MergePatch Alertmanager containers (#3080)
* [FEATURE] Add VolumeMounts to Prometheus custom resources (#2871)
* [ENHANCEMENT] Update Thanos to v0.11.0 (#3066)
* [ENHANCEMENT] Clarify that Endpoint.targetPort is pod port (#3064)
* [BUGFIX] ThanosRuler restarts instead of reloading with new PrometheusRules (#3056)
* [BUGFIX] Omit QueryEndpoints if empty (#3091)

## 0.37.0 / 2020-03-02

* [FEATURE] Add routePrefix to ThanosRuler spec (#3023)
* [FEATURE] Add externalPrefix to ThanosRuler spec (#3058)
* [FEATURE] Add pod template fields to ThanosRuler custom resource (#3034)
* [ENHANCEMENT] Make ports on kubelet service and endpoints match (#3039)
* [ENHANCEMENT] Update kubernetes API dependencies to v0.17.3/1.17.3 (#3042)
* [ENHANCEMENT] Simplify multi-arch building (#3035)
* [ENHANCEMENT] Default to Prometheus v2.16.0 (#3050, #3051)
* [BUGFIX] Fix stateful set being pruned by kubectl (#3029, #3030)
* [BUGFIX] Fix prometheus rule validator admitting rules with invalid label types (#2727,#2962)
* [BUGFIX] Fix flaky test in Thanos ruler (#3038)
* [BUGFIX] Fix ThanosRuler status reporting (#3045)
* [BUGFIX] Preserve pod labels and annotations in custom resources (#3041, #3043)
* [BUGFIX] Prevent stateful set update loop for alertmanager and thonos types (#3048, #3049)

## 0.36.0 / 2020-02-10

* [CHANGE] Rename binary `lint` to `po-lint` (#2964)
* [CHANGE] Restrict api extension RBAC rules (#2974)
* [FEATURE] Add operator for Thanos Ruler resources (#2943)
* [FEATURE] Thanos Ruler Improvements (#2986, #2991, #2993, #2994, #3018, #3019)
* [FEATURE] Add additional printer columns for custom resources (#2922)
* [ENHANCEMENT] Set config-reloader containers resources (#2958)
* [ENHANCEMENT] Fix broken links and remove spec.version in examples (#2961)
* [ENHANCEMENT] Reduce deprecation warning verbosity (#2978)
* [ENHANCEMENT] Build tooling improvements (#2979, #2982, #2983)
* [ENHANCEMENT] Update Prometheus compatible version list (#2998)
* [ENHANCEMENT] Fix broken links in documentation (#3005)
* [ENHANCEMENT] Update default container image versions (#3007)
* [BUGFIX] Fix statefulset crash loop in Kube 1.17 (#2987)

## 0.35.0 / 2020-01-13

* [CHANGE] Deprecate baseImage, tag, and sha fields in custom resources (#2914)
* [FEATURE] Add APIVersion field to Prometheus.Spec.Alerting (#2884)
* [FEATURE] Add an option to disable compaction (#2886)
* [FEATURE] Allow configuring PVC access mode (#978)
* [ENHANCEMENT] Do not disable compaction on sidecar without object storage configuration (#2845)
* [ENHANCEMENT] Fix StatefulSet being needlessly re-created (#2857)
* [ENHANCEMENT] Add metric for statefulset re-create (#2859)
* [ENHANCEMENT] Rename `mesh` ports to be prefixed with protocol (#2863)
* [ENHANCEMENT] Use kubebuilder controller-gen for creating CRDs (#2855)
* [ENHANCEMENT] Add metrics about node endpoints synchronization (#2887)
* [ENHANCEMENT] Turn off preserveUnknownFields to enable kubectl explain (#2903)
* [ENHANCEMENT] Instrument operator's list and watch operations (#2893)
* [BUGFIX] Modified prometheus wget probe when listenLocal=true (#2929)
* [BUGFIX] Fix generated statefulset being pruned by kubectl (#2944)

## 0.34.0 / 2019-10-31

* [CHANGE] Make arbitraryFSAccessThroughSMs optional (#2797)
* [FEATURE] Add [prometheus,alertmanager]-instance-namespaces cmdline parameter (#2783)
* [FEATURE] Add configSecret element to the AlertmanagerSpec (#2827)
* [FEATURE] Add enforcedNamespaceLabel to Prometheus CRD (#2820)
* [FEATURE] Add exec probes against localhost:9090 to Prometheus if listenLocal is set to true (#2763)
* [FEATURE] Add honorTimestamps field to Prometheus, Podmonitor, and ServiceMonitor CRD (#2800)
* [FEATURE] Add ignoreNamespaceSelectors field to Prometheus CRD (#2816)
* [FEATURE] Add local configuration options in jsonnet/prometheus-operator (#2794)
* [FEATURE] Add overrideHonorLabels to Prometheus CRD (#2806)
* [FEATURE] Reference secrets instead of local files (#2716)
* [ENHANCEMENT] Add missing json struct tag for ArbitraryFSAccessThroughSMsConfig (#2808)
* [ENHANCEMENT] Ensure containers have "FallbackToLogsOnError" termination policy (#2819)
* [ENHANCEMENT] Improve detection of StatefulSet changes (#2801)
* [ENHANCEMENT] Only append relabelings if EnforcedNamespaceLabel value is set (#2830)
* [ENHANCEMENT] Remove unneeded Ownership change in prometheus-config-reloader (#2761)
* [ENHANCEMENT] Update k8s client to 1.16 (#2778)
* [BUGFIX] Update prometheus dependency to v2.12.0 to fix validation failure for .externalLabels admission webhook (#2779)

## 0.33.0 / 2019-09-12

* [FEATURE] Add Thanos service port to governing service (#2754)
* [FEATURE] Add VolumeMounts to Alertmanager (#2755)
* [ENHANCEMENT] Bump default thanos image and version (#2746)

## 0.32.0 / 2019-08-30

* [CHANGE] Change PodManagement policy to parallel in Alertmanager (#2676)
* [FEATURE] Adding label selector for Alertmanager objects discovery filtering (#2662)
* [FEATURE] Provide option to turn on WAL compression (#2683)
* [FEATURE] Support namespace denylist for listwatcher (#2710)
* [FEATURE] Add support for Volumes to Prometheus Custom Resource (#2734)
* [FEATURE] Add support for Volumes to Alertmanager Custom Resource (#2737)
* [FEATURE] Add support for InitContainers to Prometheus Custom Resource (#2522)

## 0.31.1 / 2019-06-25
* [BUGFIX] Increase terminationGracePeriod for alertmanager statefulSet as it cannot be 0. (#2657)

## 0.31.0 / 2019-06-20

* [CHANGE] Remove gossip configuration from Thanos sidecar. This means only non-gossip configurations can be used going forward. (#2623, #2629)
* [FEATURE] Add PodMonitor, allowing monitoring pods directly without the necessity to go through a Endpoints of a Service, this is an experimental feature, it may break at any time without notice. (#2566)
* [FEATURE] Add admission webhook to validate `PrometheusRule` objects with Prometheus' promtool linting. (#2551)
* [FEATURE] Add ability to select subset of Prometheus objects to reconcile against, configurable with `--prometheus-instance-selector` flag. (#2615)
* [FEATURE] Add ability to configure size based retention on Prometheus. (#2608)
* [FEATURE] Add ability to use StatefulSet ordinal in external labels. (#2591)
* [ENHANCEMENT] Use /-/healthy and /-/ready for probes in Alertmanager. (#2600)

## 0.30.0 / 2019-05-10

Note: Both kube-prometheus (#2554) and the Helm Chart (#2416) have been removed from this repository.
kube-prometheus is not hosted as github.com/coroes/kube-prometheus and the helm chart is available at https://github.com/helm/charts/tree/master/stable/prometheus-operator

* [CHANGE] Drop support for Alertmanager < v0.15.0 (#2568)
* [FEATURE] Add Prometheus Config Reloader CPU and Memory flags (#2466)
* [FEATURE] Support `--max-samples` flag in QuerySpec (#2505)
* [FEATURE] Adding kustomization files for remote bases (#2497)
* [FEATURE] Allow disabling limits on sidecars (#2560)
* [FEATURE] Modify arbitrary parts of the operator generated containers (#2445)
* [ENHANCEMENT] Add proper Operator labels as recommended by SIG-Apps (#2427)
* [ENHANCEMENT] Watch ConfigMaps having the prometheus-name selector (#2454)
* [ENHANCEMENT] Add prometheusExternalLabelName field to Prometheus object (#2430)
* [ENHANCEMENT] Optional secret in scrapeconfig (#2511)
* [ENHANCEMENT] Update PodSecurityContext docs (#2569)
* [ENHANCEMENT] Update Kubernetes client libraries to 1.14.0 (#2570)
* [ENHANCEMENT] Use Go modules with Kubernetes 1.14 (#2571)
* [ENHANCEMENT] Update to Alertmanager v0.17.0 (#2587)
* [ENHANCEMENT] Add support for setting Log Format for Alertmanager (#2577)
* [ENHANCEMENT] Switch Deployments and StatefulSets from apps/v1beta to apps/v1 (#2593)
* [ENHANCEMENT] Add Service and Servicemonitor to bundle.yaml (#2595)
* [BUGFIX] Fix startup nodeSyncEndpoints (#2475)
* [BUGIFX] Update Thanos vendoring to include config reloader fixes (#2504)

## 0.29.0 / 2019-02-19

* [FEATURE] Thanos sidecar supports external Thanos clusters (#2412)
* [FEATURE] Make replicas external label name configurable (#2411)
* [FEATURE] Flags for config reloader memory and cpu limits (#2403)
* [ENHANCEMENT] Update to Prometheus v2.7.1 as default (#2374)
* [ENHANCEMENT] Update to Alertmanager v0.16.1 as default (#2362)

## 0.28.0 / 2019-01-24

* [FEATURE] CLI tool to lint YAML against CRD definitions (#2269)
* [FEATURE] Support Thanos v0.2 arbitrary object storage configuration (#2264)
* [ENHANCEMENT] Update Alertmanager to v0.16.0 (#2145)
* [ENHANCEMENT] Added AlertResendDelay to Prometheus resource (#2265)
* [ENHANCEMENT] Support min_shards configuration of the queueConfig (#2284)
* [ENHANCEMENT] Write compressed Prometheus config into Kubernetes Secret (#2243)
* [ENHANCEMENT] Add flag to enable Prometheus web admin API (#2300)
* [ENHANCEMENT] Add logFormat support for Prometheus (#2307)
* [ENHANCEMENT] Configure Thanos sidecar with route prefix (#2345)
* [BUGFIX] Fix omitting source_labels where they are unnecessary (#2292)
* [BUGFIX] Guard against nil targetPort (#2318)

## 0.27.0 / 2019-01-08

* [FEATURE] Add `image` field to specify full Prometheus, Alertmanager and Thanos images.
* [FEATURE] Add prometheus query options (lookback-delta, max-concurrency, timeout).

## 0.26.0 / 2018-11-30

* [CHANGE] Remove attempting to set "secure" security context (#2109).
* [CHANGE] Remove deprecated StorageSpec fields (#2132).
* [ENHANCEMENT] Better handling for pod/node labels from ServiceMonitors (#2089).
* [ENHANCEMENT] Update to Prometheus v2.5.0 as default (#2101).
* [ENHANCEMENT] Update to Alertmanager v0.15.3 as default (#2128).
* [ENHANCEMENT] Increase CPU limits for small containers to not being throttled as much (#2144).
* [BUGFIX] Sanitize thanos secret volume mount name (#2159).
* [BUGFIX] Fix racy Kubernetes multi watch (#2177).

## 0.25.0 / 2018-10-24

* [FEATURE] Allow passing additional alert relabel configs in Prometheus custom resource (#2022)
* [FEATURE] Add ability to mount custom ConfigMaps into Alertmanager and Prometheus (#2028)

## 0.24.0 / 2018-10-11

This release has a breaking changes for `prometheus_operator_.*` metrics.

`prometheus_operator_alertmanager_reconcile_errors_total` and `prometheus_operator_prometheus_reconcile_errors_total`
are now combined and called `prometheus_operator_reconcile_errors_total`.
Instead the metric has a "controller" label which indicates the errors from the Prometheus or Alertmanager controller.

The same happened with `prometheus_operator_alertmanager_spec_replicas` and `prometheus_operator_prometheus_spec_replicas`
which is now called `prometheus_operator_spec_replicas` and also has the "controller" label.

The `prometheus_operator_triggered_total` metric now has a "controller" label as well and finally instruments the
Alertmanager controller.

For a full description see: https://github.com/coreos/prometheus-operator/pull/1984#issue-221139702

In order to support multiple namespaces, the `--namespace` flag changed to `--namespaces`
and accepts and comma-separated list of namespaces as a string.

* [CHANGE] Default to Node Exporter v0.16.0 (#1812)
* [CHANGE] Update to Go 1.11 (#1855)
* [CHANGE] Default to Prometheus v2.4.3 (#1929) (#1983)
* [CHANGE] Default to Thanos v0.1.0 (#1954)
* [CHANGE] Overhaul metrics while adding triggerBy metric for Alertmanager (#1984)
* [CHANGE] Add multi namespace support (#1813)
* [FEATURE] Add SHA field to Prometheus, Alertmanager and Thanos for images (#1847) (#1854)
* [FEATURE] Add configuration for priority class to be assigned to Pods (#1875)
* [FEATURE] Configure sampleLimit per ServiceMonitor (#1895)
* [FEATURE] Add additionalPeers to Alertmanager (#1878)
* [FEATURE] Add podTargetLabels to ServiceMonitors (#1880)
* [FEATURE] Relabel target name for Pods (#1896)
* [FEATURE] Allow configuration of relabel_configs per ServiceMonitor (#1879)
* [FEATURE] Add illegal update reconciliation by deleting StatefulSet (#1931)
* [ENHANCEMENT] Set Thanos cluster and grpc ip from pod.ip (#1836)
* [BUGFIX] Add square brackets around pod IPs for IPv6 support (#1881)
* [BUGFIX] Allow periods in secret name (#1907)
* [BUGFIX] Add BearerToken in generateRemoteReadConfig (#1956)

## 0.23.2 / 2018-08-23

* [BUGFIX] Do not abort kubelet endpoints update due to nodes without IP addresses defined (#1816)

## 0.23.1 / 2018-08-13

* [BUGFIX] Fix high CPU usage of Prometheus Operator when annotating Prometheus resource (#1785)

## 0.23.0 / 2018-08-06

* [CHANGE] Deprecate specification of Prometheus rules via ConfigMaps in favor of `PrometheusRule` CRDs
* [FEATURE] Introduce new flag to control logging format (#1475)
* [FEATURE] Ensure Prometheus Operator container runs as `nobody` user by default (#1393)
* [BUGFIX] Fix reconciliation of Prometheus StatefulSets due to ServiceMonitors and PrometheusRules changes when a single namespace is being watched (#1749)

## 0.22.2 / 2018-07-24

[BUGFIX] Do not migrate rule config map for Prometheus statefulset on rule config map to PrometheusRule migration (#1679)

## 0.22.1 / 2018-07-19

* [ENHANCEMENT] Enable operation when CRDs are created externally (#1640)
* [BUGFIX] Do not watch for new namespaces if a specific namespace has been selected (#1640)

## 0.22.0 / 2018-07-09

* [FEATURE] Allow setting volume name via volumetemplateclaimtemplate in prom and alertmanager (#1538)
* [FEATURE] Allow setting custom tags of container images (#1584)
* [ENHANCEMENT] Update default Thanos to v0.1.0-rc.2 (#1585)
* [ENHANCEMENT] Split rule config map mounted into Prometheus if it exceeds Kubernetes config map limit (#1562)
* [BUGFIX] Mount Prometheus data volume into Thanos sidecar & pass correct path to Thanos sidecar (#1583)

## 0.21.0 / 2018-06-28

* [CHANGE] Default to Prometheus v2.3.1.
* [CHANGE] Default to Alertmanager v0.15.0.
* [FEATURE] Make remote write queue configurations configurable.
* [FEATURE] Add Thanos integration (experimental).
* [BUGFIX] Fix usage of console templates and libraries.

## 0.20.0 / 2018-06-05

With this release we introduce a new Custom Resource Definition - the
`PrometheusRule` CRD. It addresses the need for rule syntax validation and rule
selection across namespaces. `PrometheusRule` replaces the configuration of
Prometheus rules via K8s ConfigMaps. There are two migration paths:

1. Automated live migration: If the Prometheus Operator finds Kubernetes
   ConfigMaps that match the `RuleSelector` in a `Prometheus` specification, it
   will convert them to matching `PrometheusRule` resources.

2. Manual migration: We provide a basic CLI tool to convert Kubernetes
   ConfigMaps to `PrometheusRule` resources.

```bash
go get -u github.com/coreos/prometheus-operator/cmd/po-rule-migration
po-rule-migration \
--rule-config-map=<path-to-config-map> \
--rule-crds-destination=<path-to-rule-crd-destination>
```

* [FEATURE] Add leveled logging to Prometheus Operator (#1277)
* [FEATURE] Allow additional Alertmanager configuration in Prometheus CRD (#1338)
* [FEATURE] Introduce `PrometheusRule` Custom Resource Definition (#1333)
* [ENHANCEMENT] Allow Prometheus to consider all namespaces to find ServiceMonitors (#1278)
* [BUGFIX] Do not attempt to set default memory request for Prometheus 2.0 (#1275)

## 0.19.0 / 2018-04-25

* [FEATURE] Allow specifying additional Prometheus scrape configs via secret (#1246)
* [FEATURE] Enable Thanos sidecar (#1219)
* [FEATURE] Make AM log level configurable (#1192)
* [ENHANCEMENT] Enable Prometheus to select Service Monitors outside own namespace (#1227)
* [ENHANCEMENT] Enrich Prometheus operator CRD registration error handling (#1208)
* [BUGFIX] Allow up to 10m for Prometheus pod on startup for data recovery (#1232)

## 0.18.1 / 2018-04-09

* [BUGFIX] Fix alertmanager >=0.15.0 cluster gossip communication (#1193)

## 0.18.0 / 2018-03-04

From this release onwards only Kubernetes versions v1.8 and higher are supported. If you have an older version of Kubernetes and the Prometheus Operator running, we recommend upgrading Kubernetes first and then the Prometheus Operator.

While multiple validation issues have been fixed, it will remain a beta feature in this release. If you want to update validations, you need to either apply the CustomResourceDefinitions located in `example/prometheus-operator-crd` or delete all CRDs and restart the Prometheus Operator.

Some changes cause Prometheus and Alertmanager clusters to be redeployed. If you do not have persistent storage backing your data, this means you will loose the amount of data equal to your retention time.

* [CHANGE] Use canonical `/prometheus` and `/alertmanager` as data dirs in containers.
* [FEATURE] Allow configuring Prometheus and Alertmanager servers to listen on loopback interface, allowing proxies to be the ingress point of those Pods.
* [FEATURE] Allow configuring additional containers in Prometheus and Alertmanager Pods.
* [FEATURE] Add ability to whitelist Kubernetes labels to become Prometheus labels.
* [FEATURE] Allow specifying additional secrets for Alertmanager Pods to mount.
* [FEATURE] Allow specifying `bearer_token_file` for Alertmanger configurations of Prometheus objects in order to authenticate with Alertmanager.
* [FEATURE] Allow specifying TLS configuration for Alertmanger configurations of Prometheus objects.
* [FEATURE] Add metrics for reconciliation errors: `prometheus_operator_alertmanager_reconcile_errors_total` and `prometheus_operator_prometheus_reconcile_errors_total`.
* [FEATURE] Support `read_recent` and `required_matchers` fields for remote read configurations.
* [FEATURE] Allow disabling any defaults of `SecurityContext` fields of Pods.
* [BUGFIX] Handle Alertmanager >=v0.15.0 breaking changes correctly.
* [BUGFIX] Fix invalid validations for metric relabeling fields.
* [BUGFIX] Fix validations for `AlertingSpec`.
* [BUGFIX] Fix validations for deprecated storage fields.
* [BUGFIX] Fix remote read and write basic auth support.
* [BUGFIX] Fix properly propagate errors of Prometheus config reloader.

## 0.17.0 / 2018-02-15

This release adds validations as a beta feature. It will only be installed on new clusters, existing CRD definitions will not be updated, this will be done in a future release. Please try out this feature and give us feedback!

* [CHANGE] Default Prometheus version v2.2.0-rc.0.
* [CHANGE] Default Alertmanager version v0.14.0.
* [FEATURE] Generate and add CRD validations.
* [FEATURE] Add ability to set `serviceAccountName` for Alertmanager Pods.
* [FEATURE] Add ability to specify custom `securityContext` for Alertmanager Pods.
* [ENHANCEMENT] Default to non-root security context for Alertmanager Pods.

## 0.16.1 / 2018-01-16

* [CHANGE] Default to Alertmanager v0.13.0.
* [BUGFIX] Alertmanager flags must be double dashed starting v0.13.0.

## 0.16.0 / 2018-01-11

* [FEATURE] Add support for specifying remote storage configurations.
* [FEATURE] Add ability to specify log level.
* [FEATURE] Add support for dropping metrics at scrape time.
* [ENHANCEMENT] Ensure that resource limit can't make Pods unschedulable.
* [ENHANCEMENT] Allow configuring emptyDir volumes
* [BUGFIX] Use `--storage.tsdb.no-lockfile` for Prometheus 2.0.
* [BUGFIX] Fix Alertmanager default storage.path.

## 0.15.0 / 2017-11-22

* [CHANGE] Default Prometheus version v2.0.0
* [BUGFIX] Generate ExternalLabels deterministically
* [BUGFIX] Fix incorrect mount path of Alertmanager data volume
* [EXPERIMENTAL] Add ability to specify CRD Kind name

## 0.14.1 / 2017-11-01

* [BUGFIX] Ignore illegal change of PodManagementPolicy to StatefulSet.

## 0.14.0 / 2017-10-19

* [CHANGE] Default Prometheus version v2.0.0-rc.1.
* [CHANGE] Default Alertmanager version v0.9.1.
* [BUGFIX] Set StatefulSet replicas to 0 if 0 is specified in Alertmanager/Prometheus object.
* [BUGFIX] Glob for all files in a ConfigMap as rule files.
* [FEATURE] Add ability to run Prometheus Operator for a single namespace.
* [FEATURE] Add ability to specify CRD api group.
* [FEATURE] Use readiness and health endpoints of Prometheus 1.8+.
* [ENHANCEMENT] Add OwnerReferences to managed objects.
* [ENHANCEMENT] Use parallel pod creation strategy for Prometheus StatefulSets.

## 0.13.0 / 2017-09-21

After a long period of not having broken any functionality in the Prometheus Operator, we have decided to promote the status of this project to beta.

Compatibility guarantees and migration strategies continue to be the same as for the `v0.12.0` release.

* [CHANGE] Remove analytics collection.
* [BUGFIX] Fix memory leak in kubelet endpoints sync.
* [FEATURE] Allow setting global default `scrape_interval`.
* [FEATURE] Allow setting Pod objectmeta to Prometheus and Alertmanger objects.
* [FEATURE] Allow setting tolerations and affinity for Prometheus and Alertmanager objects.

## 0.12.0 / 2017-08-24

Starting with this release only Kubernetes `v1.7.x` and up is supported as CustomResourceDefinitions are a requirement for the Prometheus Operator and are only available from those versions and up.

Additionally all objects have been promoted from `v1alpha1` to `v1`. On start up of this version of the Prometheus Operator the previously used `ThirdPartyResource`s and the associated `v1alpha1` objects will be automatically migrated to their `v1` equivalent `CustomResourceDefinition`.

* [CHANGE] All manifests created and used by the Prometheus Operator have been promoted from `v1alpha1` to `v1`.
* [CHANGE] Use Kubernetes `CustomResourceDefinition`s instead of `ThirdPartyResource`s.
* [FEATURE] Add ability to set scrape timeout to `ServiceMonitor`.
* [ENHANCEMENT] Use `StatefulSet` rolling deployments.
* [ENHANCEMENT] Properly set `SecurityContext` for Prometheus 2.0 deployments.
* [ENHANCEMENT] Enable web lifecycle APIs for Prometheus 2.0 deployments.

## 0.11.2 / 2017-09-21

* [BUGFIX] Fix memory leak in kubelet endpoints sync.

## 0.11.1 / 2017-07-28

* [ENHANCEMENT] Add profiling endpoints.
* [BUGFIX] Adapt Alertmanager storage usage to not use deprecated storage definition.

## 0.11.0 / 2017-07-20

Warning: This release deprecates the previously used storage definition in favor of upstream PersistentVolumeClaim templates. While this should not have an immediate effect on a running cluster, Prometheus object definitions that have storage configured need to be adapted. The previously existing fields are still there, but have no effect anymore.

* [FEATURE] Add Prometheus 2.0 alpha3 support.
* [FEATURE] Use PVC templates instead of custom storage definition.
* [FEATURE] Add cAdvisor port to kubelet sync.
* [FEATURE] Allow default base images to be configurable.
* [FEATURE] Configure Prometheus to only use necessary namespaces.
* [ENHANCEMENT] Improve rollout detection for Alertmanager clusters.
* [BUGFIX] Fix targetPort relabeling.

## 0.10.2 / 2017-06-21

* [BUGFIX] Use computed route prefix instead of directly from manifest.

## 0.10.1 / 2017-06-13

Attention: if the basic auth feature was previously used, the `key` and `name`
fields need to be switched. This was not intentional, and the bug is not fixed,
but causes this change.

* [CHANGE] Prometheus default version v1.7.1.
* [CHANGE] Alertmanager default version v0.7.1.
* [BUGFIX] Fix basic auth secret key selector `key` and `name` switched.
* [BUGFIX] Fix route prefix flag not always being set for Prometheus.
* [BUGFIX] Fix nil panic on replica metrics.
* [FEATURE] Add ability to specify Alertmanager path prefix for Prometheus.

## 0.10.0 / 2017-06-09

* [CHANGE] Prometheus route prefix defaults to root.
* [CHANGE] Default to Prometheus v1.7.0.
* [CHANGE] Default to Alertmanager v0.7.0.
* [FEATURE] Add route prefix support to Alertmanager resource.
* [FEATURE] Add metrics on expected replicas.
* [FEATURE] Support for running Alertmanager v0.7.0.
* [BUGFIX] Fix sensitive rollout triggering.

## 0.9.1 / 2017-05-18

* [FEATURE] Add experimental Prometheus 2.0 support.
* [FEATURE] Add support for setting Prometheus external labels.
* [BUGFIX] Fix non-deterministic config generation.

## 0.9.0 / 2017-05-09

* [CHANGE] The `kubelet-object` flag has been renamed to `kubelet-service`.
* [CHANGE] Remove automatic relabelling of Pod and Service labels onto targets.
* [CHANGE] Remove "non-namespaced" alpha annotation in favor of `honor_labels`.
* [FEATURE] Add ability make use of the Prometheus `honor_labels` configuration option.
* [FEATURE] Add ability to specify image pull secrets for Prometheus and Alertmanager pods.
* [FEATURE] Add basic auth configuration option through ServiceMonitor.
* [ENHANCEMENT] Add liveness and readiness probes to Prometheus and Alertmanger pods.
* [ENHANCEMENT] Add default resource requests for Alertmanager pods.
* [ENHANCEMENT] Fallback to ExternalIPs when InternalIPs are not available in kubelet sync.
* [ENHANCEMENT] Improved change detection to trigger Prometheus rollout.
* [ENHANCEMENT] Do not delete unmanaged Prometheus configuration Secret.

## 0.8.2 / 2017-04-20

* [ENHANCEMENT] Use new Prometheus 1.6 storage flags and make it default.

## 0.8.1 / 2017-04-13

* [ENHANCEMENT] Include kubelet insecure port in kubelet Enpdoints object.

## 0.8.0 / 2017-04-07

* [FEATURE] Add ability to mount custom secrets into Prometheus Pods. Note that
  secrets cannot be modified after creation, if the list if modified after
  creation it will not effect the Prometheus Pods.
* [FEATURE] Attach pod and service name as labels to Pod targets.

## 0.7.0 / 2017-03-17

This release introduces breaking changes to the generated StatefulSet's
PodTemplate, which cannot be modified for StatefulSets. The Prometheus and
Alertmanager objects have to be deleted and recreated for the StatefulSets to
be created properly.

* [CHANGE] Use Secrets instead of ConfigMaps for configurations.
* [FEATURE] Allow ConfigMaps containing rules to be selected via label selector.
* [FEATURE] `nodeSelector` added to the Alertmanager kind.
* [ENHANCEMENT] Use Prometheus v2 chunk encoding by default.
* [BUGFIX] Fix Alertmanager cluster mesh initialization.

## 0.6.0 / 2017-02-28

* [FEATURE] Allow not tagging targets with the `namespace` label.
* [FEATURE] Allow specifying `ServiceAccountName` to be used by Prometheus pods.
* [ENHANCEMENT] Label governing services to uniquely identify them.
* [ENHANCEMENT] Reconcile Service and Endpoints objects.
* [ENHANCEMENT] General stability improvements.
* [BUGFIX] Hostname cannot be fqdn when syncing kubelets into Endpoints object.

## 0.5.1 / 2017-02-17

* [BUGFIX] Use correct governing `Service` for Prometheus `StatefulSet`.

## 0.5.0 / 2017-02-15

* [FEATURE] Allow synchronizing kubelets into an `Endpoints` object.
* [FEATURE] Allow specifying custom configmap-reload image

## 0.4.0 / 2017-02-02

* [CHANGE] Split endpoint and job in separate labels instead of a single
  concatenated one.
* [BUGFIX] Properly exit on errors communicating with the apiserver.

## 0.3.0 / 2017-01-31

This release introduces breaking changes to the underlying naming schemes. It
is recommended to destroy existing Prometheus and Alertmanager objects and
recreate them with new namings.

With this release support for `v1.4.x` clusters is dropped. Changes will not be
backported to the `0.1.x` release series anymore.

* [CHANGE] Prefixed StatefulSet namings based on managing resource
* [FEATURE] Pass labels and annotations through to StatefulSets
* [FEATURE] Add tls config to use for Prometheus target scraping
* [FEATURE] Add configurable `routePrefix` for Prometheus
* [FEATURE] Add node selector to Prometheus TPR
* [ENHANCEMENT] Stability improvements

## 0.2.3 / 2017-01-05

* [BUGFIX] Fix config reloading when using external url.

## 0.1.3 / 2017-01-05

The `0.1.x` releases are backport releases with Kubernetes `v1.4.x` compatibility.

* [BUGFIX] Fix config reloading when using external url.

## 0.2.2 / 2017-01-03

* [FEATURE] Add ability to set the external url the Prometheus/Alertmanager instances will be available under.

## 0.1.2 / 2017-01-03

The `0.1.x` releases are backport releases with Kubernetes `v1.4.x` compatibility.

* [FEATURE] Add ability to set the external url the Prometheus/Alertmanager instances will be available under.

## 0.2.1 / 2016-12-23

* [BUGFIX] Fix `subPath` behavior when not using storage provisioning

## 0.2.0 / 2016-12-20

This release requires a Kubernetes cluster >=1.5.0. See the readme for
instructions on how to upgrade if you are currently running on a lower version
with the operator.

* [CHANGE] Use StatefulSet instead of PetSet
* [BUGFIX] Fix Prometheus config generation for labels containing "-"<|MERGE_RESOLUTION|>--- conflicted
+++ resolved
@@ -1,16 +1,14 @@
 ## Unreleased
 
-<<<<<<< HEAD
 * [CHANGE] Allow overlapping compactions by default in Prometheus when the Thanos sidecar is configured with uploads. #6906
 * [FEATURE] Add `dnsConfig` and `dnsPolicy` fields to `Alertmanager`, `Prometheus`, `PrometheusAgent` and `ThanosRuler` CRDs. #3889
 * [FEATURE] Add `ruleQueryOffset` field to `Prometheus` CRD and `query_offset` field to `PrometheusRule` CRD. #6957
 * [ENHANCEMENT] Add `goGC` field to `Prometheus` and `PrometheusAgent` CRDs. #6667
 * [BUGFIX] Fix label name validation in `ScrapeConfig` CRD. #6892
-=======
+
 ## 0.77.2 / 2024-10-21
 
 * [BUGFIX] Correct HTTP port name for the Kubelet endpoint. #7027
->>>>>>> 37a55955
 
 ## 0.77.1 / 2024-09-25
 
