--- conflicted
+++ resolved
@@ -3,13 +3,8 @@
    "kind": "CustomResourceDefinition",
    "metadata": {
       "annotations": {
-<<<<<<< HEAD
          "controller-gen.kubebuilder.io/version": "v0.16.5",
-         "operator.prometheus.io/version": "0.78.1"
-=======
-         "controller-gen.kubebuilder.io/version": "v0.16.4",
          "operator.prometheus.io/version": "0.78.2"
->>>>>>> 9efea40e
       },
       "name": "alertmanagerconfigs.monitoring.coreos.com"
    },
